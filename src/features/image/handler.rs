--- conflicted
+++ resolved
@@ -66,19 +66,10 @@
     Query(q): Query<ImageQueryOpts>,
     Json(req): Json<RenderBnRequest>,
 ) -> Result<impl IntoResponse, AppError> {
-<<<<<<< HEAD
     // 全流程计时：从请求进入到返回响应
     let t_total = Instant::now();
     // 存档获取耗时（含认证源构造 + 解密）
     let t_save = Instant::now();
-=======
-    let t_total = std::time::Instant::now();
-    let t_auth_start = Instant::now();
-    
-    tracing::info!(target: "bestn_performance", "BestN渲染开始 - 用户请求参数: n={}, theme={}, embed_images={}, format={:?}, width={:?}", 
-                   req.n, req.theme, req.embed_images, q.format, q.width);
-    
->>>>>>> a2848cfb
     let source = to_save_source(&req.auth)?;
     let auth_duration = t_auth_start.elapsed();
     tracing::info!(target: "bestn_performance", "用户凭证验证完成，耗时: {:?}ms", auth_duration.as_millis());
@@ -86,13 +77,7 @@
     let t_save_start = Instant::now();
     let parsed = provider::get_decrypted_save(source, &state.chart_constants).await
         .map_err(|e| AppError::Internal(format!("获取存档失败: {e}")))?;
-<<<<<<< HEAD
     let save_ms = t_save.elapsed().as_millis() as i64;
-=======
-    let save_duration = t_save_start.elapsed();
-    tracing::info!(target: "bestn_performance", "存档获取完成，游戏记录数量: {:?}, 耗时: {:?}ms", 
-                   parsed.game_record.len(), save_duration.as_millis());
->>>>>>> a2848cfb
 
     // 参数验证：webp_quality 范围
     if let Some(quality) = q.webp_quality {
@@ -191,15 +176,8 @@
         }
     }
 
-<<<<<<< HEAD
     // 扁平化为渲染记录 + 排序与推分预计算耗时
     let t_flatten = Instant::now();
-=======
-    // 数据处理阶段
-    let t_data_start = Instant::now();
-
-    // 扁平化为渲染记录
->>>>>>> a2848cfb
     let mut all: Vec<RenderRecord> = Vec::new();
     for (song_id, diffs) in parsed.game_record.iter() {
         // 查定数与曲名
@@ -263,14 +241,9 @@
     let push_acc_duration = t_push_start.elapsed();
     tracing::info!(target: "bestn_performance", "推分ACC计算完成，计算数量: {}, 耗时: {:?}ms", push_acc_map.len(), push_acc_duration.as_millis());
 
-<<<<<<< HEAD
     let flatten_ms = t_flatten.elapsed().as_millis() as i64;
 
     // 统计计算：RKS 详情与平均值
-=======
-    let t_stats_start = Instant::now();
-    // 统计
->>>>>>> a2848cfb
     let (exact_rks, _rounded) = crate::features::rks::engine::calculate_player_rks_details(&engine_all);
     let ap_scores: Vec<_> = all.iter().filter(|r| r.acc >= 100.0).take(3).collect();
     let ap_top_3_avg = if ap_scores.len() == 3 { Some(ap_scores.iter().map(|r| r.rks).sum::<f64>()/3.0) } else { None };
@@ -461,7 +434,6 @@
             user_hash: None,
             client_ip_hash: None,
             instance: None,
-<<<<<<< HEAD
             extra_json: Some(serde_json::json!({
                 "permits_avail": permits_avail,
                 "save_ms": save_ms,
@@ -474,9 +446,6 @@
                 "fmt": fmt_str,
                 "width": q.width,
             })),
-=======
-            extra_json: Some(serde_json::json!({"permits_avail": permits_avail, "wait_ms": wait_ms, "render_ms": render_ms, "bytes": bytes_len, "fmt": fmt_str, "width": q.width})),
->>>>>>> a2848cfb
         };
         h.track(evt).await;
         // 日志：BestN 渲染全过程耗时
@@ -494,11 +463,6 @@
             "BestN 渲染耗时统计：total={total_ms}ms, save={save_ms}ms, flatten={flatten_ms}ms, logic={logic_ms}ms, wait={wait_ms}ms, render={render_ms}ms"
         );
     }
-
-    let total_duration = t_total.elapsed();
-    tracing::info!(target: "bestn_performance", "BestN渲染完成! 总耗时: {:?}ms, TopN: {}, 用户: {}, 缓存命中: {}, 输出格式: {}", 
-                   total_duration.as_millis(), n, display_name, cache_hit, fmt_str);
-    
     Ok((StatusCode::OK, headers, bytes))
 }
 
